#!/usr/bin/env python
# -*- coding: utf-8 -*-
#
# ade:
# Asynchronous Differential Evolution.
#
# Copyright (C) 2018-19 by Edwin A. Suominen,
# http://edsuom.com/ade
#
# See edsuom.com for API documentation as well as information about
# Ed's background and other projects, software and otherwise.
# 
# Licensed under the Apache License, Version 2.0 (the "License");
# you may not use this file except in compliance with the
# License. You may obtain a copy of the License at
# 
#   http://www.apache.org/licenses/LICENSE-2.0
# 
# Unless required by applicable law or agreed to in writing,
# software distributed under the License is distributed on an "AS
# IS" BASIS, WITHOUT WARRANTIES OR CONDITIONS OF ANY KIND, either
# express or implied. See the License for the specific language
# governing permissions and limitations under the License.


"""
A L{Population} class and helpers.

What you'll need to be concerned with is mostly constructing an
instance, setting it up, and passing it to
L{de.DifferentialEvolution}. The constructor requires an evaluation
function, parameter names, and parameter bounds. You'll need to wait
for the C{Deferred} that L{Population.setup} returns before
proceeding.
"""

import random
from copy import copy
from textwrap import TextWrapper

import numpy as np
from scipy import stats

from pyDOE import lhs
from twisted.internet import defer

from asynqueue.null import NullQueue
from asynqueue.util import DeferredTracker

from individual import Individual
from util import *


class ParameterManager(object):
    """
    I manage the digital DNA parameters of the evolving species.

    I can pretty-print values with their parameter names, check if
    values pass constraints, limit values to their bounds, scale
    unity-range values to their appropriate ranges, and let you
    iterate over sorted parameter names.

    @ivar mins: Lower bound of each parameter.
    @ivar maxs: Lower bound of each parameter.
    """
    maxLineLength = 100
    dashes = "-"*maxLineLength

    def __init__(self, names, bounds, constraints=[]):
        if len(bounds) != len(names):
            raise ValueError(
                "Define one parameter name for each lower/upper bound")
        self.names = names
        self.sortedNameIndices = [
            names.index(name) for name in sorted(names)]
        self.mins = np.array([x[0] for x in bounds])
        self.maxs = np.array([x[1] for x in bounds])
        self.scales = self.maxs - self.mins
        self.mids = self.mins + 0.5 * self.scales
        self.constraints = constraints if hasattr(
            constraints, '__iter__') else [constraints]
        self.fill = TextWrapper(
            width=self.maxLineLength, break_on_hyphens=False).fill

    def prettyValues(self, values, *args):
        """
        Returns an easily readable string representation of the supplied
        I{values} with their parameter names, sorted.

        Adds a '*' if < 5% of the way from lower to upper bound, or
        '**' if > 95% of the way

        You can provide as an additional argument a prelude string, or
        a string proto with additional args, and the string will
        precede the values.
        """
        lineParts = []
        if args:
            lineParts.append(args[0].format(*args[1:]))
        unityValues = self.toUnity(values)
        for k, name, value in self.sortedNamerator(values):
            part = "{}={:g}".format(name, value)
            uv = unityValues[k]
            if uv < 0.05:
                part += "*"
            elif uv > 0.95:
                part += "**"
            lineParts.append(part)
        text = " ".join(lineParts)
        return self.fill(text)

    def sortedNamerator(self, values=None):
        """
        Generates tuples of sorted names.

        Each tuple contains (1) the index in a I{values} list of
        parameters where each named parameter appears, and (2) the
        name itself. If such a list of I{values} is supplied, each
        tuple also includes (3) the value for that name.
        """
        if values is None:
            for k in self.sortedNameIndices:
                yield k, self.names[k]
        else:
            for k in self.sortedNameIndices:
                yield k, self.names[k], values[k]
        
    def fromUnity(self, values):
        """
        Translates normalized into actual values.
        
        Converts the supplied normalized I{values} from the
        standardized range of 0-1 into my range of actual parameter
        values within the ranges specified in the bounds supplied to
        my constructor.
        """
        scaled = self.scales * values
        return self.mins + scaled

    def toUnity(self, values):
        """
        Translates actual into normalized values.
        
        Converts the supplied actual parameter I{values} into the
        standardized range of 0-1 within the ranges specified in the
        bounds supplied to my constructor.
        """
        return (values - self.mins) / self.scales
    
    def passesConstraints(self, values):
        """
        Checks if I{values} pass all my constraints.
        
        Call with a 1-D array of parameter I{values} to check them against
        all of the constraints. Each callable in my I{constraints}
        list must return C{True} if it found the parameters (supplied
        to each callable as a dict) to be acceptable. The result will
        be C{True} if and only if all constraints were satisfied. (Or
        if you constructed me with an empty list.)
        """
        if not self.constraints: return True
        param = {}
        for name, value in zip(self.names, values):
            param[name] = value
        for func in self.constraints:
            if not func(param):
                # This constraint was violated, bail out
                return False
        return True

    def limit(self, values):
        """
        Limits the supplied I{values} to my boundaries using the
        simple and well-accepted "reflection" method.

        According to a study by Kreischer, Magalhaes, et
        al. ("Evaluation of Bound Constraints Handling Methods in
        Differential Evolution using the CEC2017 Benchmark"), this is
        second and performance only to resampling for a new DE
        mutant. (They also propose a "scaled mutant" method that is
        more complicated, but according to their Tables 1, 2, doesn't
        appear significantly better.)
        """
        values = np.where(values < self.mins, 2*self.mins - values, values)
        values = np.where(values > self.maxs, 2*self.maxs - values, values)
        return np.clip(values, self.mins, self.maxs)


class Reporter(object):
    """
    I report on the SSE of individuals in an evolving population.

    Construct an instance of me with a L{Population}. Then you can
    call the instance (as many times as you like) with an
    L{Individual} to report on its SSE compared to the best one I've
    reported on thus far.

    @see: L{__call__}.

    @keyword complaintCallback: Set to a callable that accepts an
        C{Individual} instance and the result of a callback function
        that may complain about the individual whose values and SSE
        were reported to it.
    """
    minDiff = 0.01

    def __init__(self, population, complaintCallback=None):
        self.p = population
        self.complaintCallback = complaintCallback
        self.pm = self.p.pm
        self.iBest = None
        self.iLastReported = None
        self.callbacks = []
        self.cbrInProgress = False
        self.cbrScheduled = Bag()
        self.dt = DeferredTracker()
        self.lock = defer.DeferredLock()
        self._syms_on_line = 0
        self.q = NullQueue(returnFailure=True)

    def abort(self):
        """
        Tells me not to wait for any pending or future callbacks to run.
        """
        self.p.abort(ignoreReporter=True)
        self.dt.quitWaiting()
    
    def addCallback(self, func, *args, **kw):
        """
        Call this to register a new callback.

        The supplied I{func} must accept as arguments (1) a 1-D Numpy
        array of I{values} from a new best Individual, (2) the value
        of my report I{counter}, and (3) the individual's SSE, as well
        as any other arguments and keywords you provide.

        I will run all the callbacks whenever I report on an
        Individual with an SSE that is lower than any of the other
        Individuals I've reported on up to that point.
        """
        if not callable(func):
            raise ValueError("You must supply a callable")
        self.callbacks.append((func, args, kw))

    def isEquivSSE(self, iBetter, iWorse):
        """
        Returns C{True} if the SSE of individual I{iBetter} is not
        significantly different than that of individual I{iWorse}.

        What is "significant" is defined by my I{minDiff} attribute,
        which defaults to 0.01, or a 1% difference required.
        """
        if iBetter is None or iWorse is None:
            return False
        betterSSE = iBetter.SSE
        worseSSE = iWorse.SSE
        if betterSSE is None or worseSSE == 0 or worseSSE is None:
            return False
        ratio = betterSSE / worseSSE
        return abs(ratio - 1.0) < self.minDiff 

    def runCallbacks(self, i, iPrevBest=None):
        """
        Queues up a report for the supplied L{Individual} I{i}, calling
        each of my registered callbacks in turn.

        If any callback complains about the report by returning a
        result (deferred or immediate) that is not C{None}, processes
        the complaint and then gives the individual a worst-possible
        SSE.

        Default processing is to enter the debugger so the user can
        figure out what the callback was complaining about. But if my
        I{complaintCallback} is set to a callable (must accept the
        individual and the complainer's returned result as its two
        args), that will be called instead of the debugger.

        @keyword iPrevBest: Set to the previous best individual to
            allow for it to be restored to its rightful place if a
            callback complains about I{i}.
        """
        def failed(failureObj, func):
            # TODO: Provide a complete func(*args, **kw).
            callback = repr(func)
            info = failureObj.getTraceback()
            msg(0, "FATAL ERROR in report callback {}:\n{}\n{}\n",
                callback, info, '-'*40)
            return CallbackFailureToken()
        
        @defer.inlineCallbacks
        def runUntilFree():
            counter = self.p.counter
            self.cbrInProgress = True
            msg.lineWritten()
            iPrev = None
            while self.p.running and self.cbrScheduled:
                i = self.cbrScheduled.pop()
                if iPrev and i == iPrev:
                    continue
                iPrev = i
                for func, args, kw in self.callbacks:
                    if not self.p.running: break
                    d = defer.maybeDeferred(
                        func, i.values, counter, i.SSE, *args, **kw)
                    d.addErrback(failed, func)
                    result = yield d
                    if isinstance(result, CallbackFailureToken):
                        self.abort()
                        break
                    if result is not None and i and self.p.running:
                        if self.complaintCallback:
                            yield defer.maybeDeferred(
                                self.complaintCallback, i, result)
                        else:
                            text = sub(
                                "\n\n" +\
                                "Callback function complained about {}\n", i)
                            print(text)
                            import pdb; pdb.set_trace()
                        # Modify the individual in-place to never again be
                        # winner of a challenge or basis for new individuals
                        i.blacklist()
                        if iPrevBest and iPrevBest < self.iBest:
                            self.iBest = iPrevBest
            if msg.lineWritten(): self.progressChar()
            self.cbrInProgress = False

        self.cbrScheduled(i)
        if self.cbrInProgress:
            return
        self.dt.put(runUntilFree())

    def waitForCallbacks(self):
        """
        Returns a C{Deferred} that fires when all reporting callbacks
        currently queued up have been completed.
        """
        return self.dt.deferToAll()

    def newBest(self, i):
        """
        Registers and reports a new best Individual. Calling this method
        is the only safe way to update I{iBest}.

        Triggers a run of callbacks with the best individual's 1-D
        array of I{values} and the integer report count for any
        callbacks that have been registered via my L{addCallback}
        method. The primary use of this is displaying a plot of the
        current best set of parameters.

        If a callback run is currently in progress, another will be
        done as soon as the current one is finished. That next run
        will refer to whatever is the best individual at the time. A
        rapid flurry of calls to L{newBest} will only callbacks
        necessary to ensure that the best individual has been
        referenced in a callback run.

        Returns a reference to the previous best value.
        """
        # Double-check that it's really better than my best, after we
        # know a full evaluation has been done
        if self.iBest is None or i < self.iBest:
            if self.p.debug:
                msg(0, "{}\n\t--->\n{}\n", self.iBest, i)
            iPrevBest = self.iBest
            self.iBest = i
            if self.iLastReported and self.isEquivSSE(i, self.iLastReported):
                return
            self.iLastReported = i
            self.runCallbacks(i, iPrevBest)
            return
        print("Well, shit. New best wasn't actually best. Fix this!\n")
        import pdb; pdb.set_trace()
        
    def msgRatio(self, iNumerator, iDenominator, sym_lt="X"):
        """
        Returns 0 if I{iNumerator} or I{iDenominator} is C{None},
        numerator SSE < denominator SSE, denominator SSE is C{None},
        or numerator and denominator SSE are equivalent.

        "Equivalent" means a call to L{isEquivSSE} determines that the
        two individuals have SSEs with a fractional difference less
        than my I{minDiff} attribute (default 1%).

        Otherwise returns the rounded integer ratio of numerator SSE
        divided by denominator SSE.

        For example, if I{iDenominator} has an SSE of 100.0, returns 1
        if I{iNumerator} has an SSE between 101.1 and 149.9. If
        I{iNumerator} has an SSE of 100.9, it is considered equivalent
        to I{iDenominator} and 0 will be returned. If its SSE is
        between 150.0 and 249.9, the return value is 2.
        """
        if not iNumerator or not iDenominator:
            # This shouldn't happen
            return 0
        if not iNumerator.SSE or not iDenominator.SSE:
            # Neither should this
            return 0
        if iNumerator < iDenominator or np.isnan(iDenominator.SSE):
            ratio = 0
            sym = sym_lt
        elif self.isEquivSSE(iDenominator, iNumerator):
            ratio = 0
            sym = "0"
        elif np.isnan(iNumerator.SSE):
            ratio = 1000
            sym = "9"
        else:
            ratio = np.round(iNumerator.SSE / iDenominator.SSE)
            sym = str(int(ratio)) if ratio < 10 else "9"
        self.progressChar(sym)
        return ratio

    def progressChar(self, sym=None):
        """
        Logs the supplied ASCII character I{sym} to the current
        console/log line.

        If the number of symbols logged to the current line reaches my
        line-length limit, a is inserted. To reset the count of
        symbols logged to the current line, call this method with no
        symbol provided.
        """
        if sym is None:
            if self._syms_on_line: msg("")
            self._syms_on_line = 0
            return
        msg.writeChar(sym)
        self._syms_on_line += 1
        if self._syms_on_line > self.pm.maxLineLength-1:
            self._syms_on_line = 0
            msg("")

    def _fileReport(self, i, iOther):
        """
        Called by L{__call__}. Calls L{msgRatio} with I{iOther} vs I{i} to
        get the ratio of how much better I{i} is than I{other}, if not
        C{None}.

        If I{other} is C{None} and I{i} is worst than my best
        L{Individual}, calls L{msgRatio} with I{i} vs. the best
        individual to get the ratio of how much worse I{i} is than it.
        """
        if iOther is None:
            if self.iBest is None:
                # First, thus best
                self.newBest(i)
                self.progressChar("*")
                result = 0
            elif i < self.iBest:
                # Better than (former) best, so make best. The "ratio"
                # of how much worse than best will be 0
                self.newBest(i)
                self.progressChar("!")
                result = 0
            else:
                # Worse than best (or same, unlikely), ratio is how
                # much worse
                result = self.msgRatio(i, self.iBest)
        else:
            # Ratio is how much better this is than other. Thus,
            # numerator is other, because ratio is other SSE vs this
            # SSE
            result = self.msgRatio(iOther, i)
            # If better than best (or first), make new best
            if self.iBest is None or i < self.iBest:
                self.newBest(i)
                self.progressChar("+")
        return result
    
    def __call__(self, i=None, iOther=None):
        """
        Files a report on the individual I{i}, perhaps vs. another
        individual I{iOther}.

        Logs (to STDOUT or a logfile) a single numeric digit 1-9
        indicating how much worse (higher SSE) the new individual is
        than the best one, or an "X" if the new individual becomes the
        best one. The integer ratio will be returned, or 0 if if the
        new individual became best.
    
        Call with two individuals to report on the SSE of the first
        one compared to the second. A single numeric digit 1-9 will be
        logged indicating how much B{better} (lower SSE) the first
        individual is than the second one, or an "X" if the first
        individual is actually worse. The integer ratio will be
        returned, or 0 if the first individual was worse.
    
        In either case, whenever the first- or only-supplied
        Individual is better than the best one I reported on thus far,
        and thus becomes the new best one, I will run any callbacks
        registered with me.

        Returns the ratio of how much better I{i} is than I{iOther},
        or, if I{iOther} isn't specified, how much B{worse} I{i} is
        than the best individual reported thus far. (A "better"
        individual has a lower SSE.)

        @see: L{_fileReport}.
        """
        if i is None:
            if self.iBest:
                self.runCallbacks(self.iBest)
            return
        if not i:
            return 0
        return self._fileReport(i, iOther)


class Population(object):
    """
    I contain a population of parameter-combination L{Individual}
    objects.
    
    Construct me with a callable evaluation I{func}, a sequence of
    parameter I{names}, and a sequence of I{bounds} containing
    2-tuples that each define the lower and upper limits of the
    values:

        - I{func}: A callable to which an L{Individual} can send its
          parameter values and from which it receives a sum-of-squared
          error float value as a result. The callable must accept a
          single 1-D Numpy array as its sole argument and return the
          sum of squared errors (SSE) as a single float value.

        - I{names}: A sequence of parameter names.

        - I{bounds}: A list of 2-tuples, one for each parameter
          name. The first element of each tuple is the lower bound of
          a parameter in the second the upper bound.

    @keyword constraints: A list of callables that enforce any
        constraints on your parameter values. See
        L{ParameterManager.passesConstraints}.
    
    @keyword popsize: The number of individuals per parameter in the
        population, if not the default.

    @keyword debug: Set C{True} to override my default I{debug}
        setting and ensure that I show individuals getting replaced.

    @keyword complaintCallback: A callable that my L{Reporter} calls
        with an individual and the non-None result of a complaining
        reporter callback. See L{Reporter.runCallbacks}.

    @keyword targetFraction: Set this to a (small) float to override
        my default target for the total score of improvements in each
        iteration.

    @ivar popsize: The number of individuals per parameter. The
        population size will scale with the number of parameters, up
        until I{Np_max} is reached. Default is 10 individuals per
        parameter.
    
    @ivar Np_min: Minimum population size, i.e., my total number of
        individuals. Default is 20.

    @ivar Np_max: Maximum population size. Default is 500, which is
        really pretty big.

    @ivar targetFraction: The desired total score of improvements in
        each iteration in order for I{ade}'s adaptive algorithm to not
        change the current differential weight. See L{replacement} and
        L{FManager} for details. The default is 4%, which works out to

    @ivar debug: Set C{True} to show individuals getting
        replaced. (Results in a very messy log or console display.)

    @ivar spew: Set C{True} to show locks getting acquired and release
        (hardcore debugging only). Set via source or subclass.
    
    @ivar running: Indicates my run status: C{None} after
        instantiation but before L{setup}, C{True} after setup, and
        C{False} if I{ade} is aborting.
    """
    popsize = 10
    Np_min = 20
    Np_max = 500
    N_maxParallel = 10
    targetFraction = 0.04
    debug = False
    spew = False
    
    def __init__(
            self, func, names, bounds,
            constraints=[], popsize=None,
            debug=False, complaintCallback=None, targetFraction=None):
        """
        C{Population(func, names, bounds, constraints=[], popsize=None,
        debug=False, complaintCallback=None)}
        """
        def evalFunc(values):
            if self.running is False:
                return defer.succeed(-1)
            return defer.maybeDeferred(func, values)

        if not callable(func):
            raise ValueError(sub("Object '{}' is not callable", func))
        self.evalFunc = evalFunc
        self.Nd = len(bounds)
        if debug: self.debug = True
        if targetFraction:
            self.targetFraction = targetFraction
            msg("WARNING: Non-default target improvement score of {:f}",
                targetFraction)
        self.pm = ParameterManager(names, bounds, constraints)
        self.reporter = Reporter(self, complaintCallback)
        if popsize: self.popsize = popsize
        self.Np = min([self.popsize * self.Nd, self.Np_max])
        self.Np = max([self.Np_min, self.Np])
        self.kBest = None
        self.isProblem = False
        self.replacementScore = None
        self.statusQuoScore = self.targetFraction * self.Np
        self._sortNeeded = True
        self.counter = 0
        self.iList = []
        self.running = None
        
    def __getitem__(self, k):
        """
        Sequence-like access to my individuals.
        """
        return self.iList[k]
        
    def __setitem__(self, k, i):
        """
        Use only this method (item setting) and L{push} to replace
        individuals.
        """
        if not isinstance(i, Individual):
            raise TypeError("You can only set me with Individuals")
        if i.SSE == np.inf:
            self.isProblem = True
        self.iList[k] = i
        self._sortNeeded = True
        if self.kBest is None or i < self.iList[self.kBest]:
            # This one is now the best I have
            self.kBest = k
        
    def __len__(self):
        """
        Sequence-like container of individuals: length.

        My length will be equal to my I{Np} attribute unless setup
        has not been completed.
        """
        return len(self.iList)

    def __iter__(self):
        """
        Sequence-like container of individuals: iteration.
        """
        for i in self.iList:
            yield i

    def __contains__(self, i):
        """
        Sequence-like container of individuals: "in".
        """
        return i in self.iList
    
    @property
    def iSorted(self):
        """
        Property: A list of my individuals, sorted by increasing
        (worsening) SSE.
        """
        if self._sortNeeded:
            self._iSorted = sorted(self.iList, key=lambda i: i.SSE)
            self._sortNeeded = False
        return self._iSorted
    @iSorted.deleter
    def iSorted(self):
        """
        Property: "Deleting" my sorted list of individuals forces
        regeneration of the sorted list that will be returned next
        time the I{iSorted} property is accessed.
        """
        self._iSorted = sorted(self.iList, key=lambda i: i.SSE)
    
    def __repr__(self):
        """
        An informative string representation with a text table of my best
        individuals.
        """
        def field(x):
            return sub("{:>11.5g}", x)

        def addRow():
            lineParts = ["{:>11s}".format(columns[0]), '|']
            for x in columns[1:]:
                lineParts.append(x)
            lines.append(" ".join(lineParts))
        
        N_top = (self.pm.maxLineLength-3) / 13
        iTops = self.iSorted[:N_top]
        if len(iTops) < N_top: N_top = len(iTops)
        lines = [
            sub("Population: Top {:d} of {:d} individuals", N_top, self.Np)]
        lines.append("")
        columns = ["SSE"] + [field(i.SSE) for i in iTops]
        addRow()
        lines.append(self.pm.dashes)
        X = np.empty([self.Nd, N_top])
        for kc, i in enumerate(iTops):
            X[:,kc] = i.values
        for kr, name in self.pm.sortedNamerator():
            columns = [name] + [field(X[kr,kc]) for kc in range(N_top)]
            addRow()
        lines.append(self.pm.dashes)
        lines.append(sub("Best individual:\n{}\n", repr(self.best())))
        return "\n".join(lines)

    def limit(self, i):
        """
        Limits the individual's parameter values to the bounds in the way
        that my L{ParameterManager} is configured to do, modifying the
        individual in place.
        """
        values = self.pm.limit(i.values)
        i.update(values)

    def spawn(self, values, fromUnity=False):
        """
        Spawns a new L{Individual} with the supplied I{values}. If
        I{fromUnity} is set C{True}, the values are converted from 0-1
        range into their proper ranges.
        """
        if fromUnity:
            values = self.pm.fromUnity(values)
        return Individual(self, values)

    def abort(self, ignoreReporter=False):
        """
        Aborts my operations ASAP.
        """
        self.running = False
        if not ignoreReporter:
            self.reporter.abort()
        # This next little line may run a bunch of stuff that was
        # waiting for locks
        self.release()
    
    @defer.inlineCallbacks
    def setup(self, uniform=False, blank=False, filePath=None):
        """
        Sets up my initial population using a Latin hypercube to
        initialize pseudorandom parameter values with minimal clustering.
        
        Unless I{uniform} is set, that is. Then each parameter values
        is just uniformly random without regard to the others.

        With parameter constraints, the Latin hypercube doesn't work
        that well. The initial values matrix must be refreshed,
        perhaps many times. But it may still be better than uniform
        initial population sampling.

        If I{blank} is set, the initial individuals are all given a
        placeholder infinite SSE instead of being evaluated.

        TODO: Load from I{filePath}.

        Sets my I{running} flag C{True} and returns a C{Deferred} that
        fires when the population has been set up.
        """
        def running():
            return self.running is not False
        
        def refreshIV():
            kIV[0] = 0
            IV = np.random.uniform(size=(self.Np, self.Nd)) \
                 if uniform else \
                    lhs(self.Nd, samples=self.Np, criterion='m')
            kIV[1] =  self.pm.fromUnity(IV)

        def getNextIV():
            k, IV = kIV
            if k+1 == IV.shape[0]:
                refreshIV()
                k, IV = kIV
            kIV[0] += 1
            return IV[k,:]

        def getIndividual():
            for k in range(1000):
                values = getNextIV()
                if self.pm.passesConstraints(values):
                    break
            else:
                raise RuntimeError(
                    "Couldn't generate a conforming Individual!")
            return Individual(self, self.pm.limit(values))
        
        def evaluated(i):
            ds.release()
            if not i:
                #import pdb; pdb.set_trace()
                msg(0, "Bogus evaluation, aborting")
                self.abort()
                return
            if i.SSE is None or len(self.iList) >= self.Np:
                return
            self.reporter(i)
            self.iList.append(i)
            self.dLocks.append(defer.DeferredLock())

        if running():
            kIV = [None]*2
            self.dLocks = []
            refreshIV()
            msg(0, "Initializing {:d} population members having {:d} parameters",
                self.Np, self.Nd, '-')
            ds = defer.DeferredSemaphore(self.N_maxParallel)
        while running():
            yield ds.acquire()
            if not running() or len(self.iList) >= self.Np:
                break
            i = getIndividual()
            if blank:
                i.SSE = np.inf
                evaluated(i)
            else: i.evaluate().addCallbacks(evaluated, oops)
        if running():
            msg(0, repr(self))
            self._sortNeeded = True
            self.kBest = self.iList.index(self.iSorted[0])
        self.running = True
    
    def save(self, filePath):
        """
        (Not implemented yet.)
        
        This will save my individuals to a data file at I{filePath} in
        a way that can repopulate a new instance of me with those same
        individuals and without any evaluations being required.
        """
        raise NotImplementedError("TODO...")
        
    def addCallback(self, func, *args, **kw):
        """
        Adds callable I{func} to my reporter's list of functions to call
        each time there is a significantly better L{Individual}.

        @see: L{Reporter.addCallback}.
        """
        self.reporter.addCallback(func, *args, **kw)

    def replacement(self, rir=None, sqs=None):
        """
        Records the replacement of an L{Individual} in this generation or
        iteration.

        Call with an integer B{r}ounded B{i}mprovement B{r}atio in a
        loser's SSE vs. the successful challenger's SSE, unless you
        are calling to inquire about whether the status quo I{F}
        value(s) should be maintained or to set my I{statusQuoteScore}
        with the I{sqs} keyword.
        
        Three types of calls
        ====================

            The rounded improvement ratio I{rir} indicates how much
            better the challenger is than the individual it
            replaced. I use that ratio to adjust a running score for
            the current iteration to inform the status quo inquiry
            that will occur when the iteration is done, unless I'm not
            running in adaptive mode.
            
            You can set my target I{statusQuoScore} by setting I{sqs}
            to a (small) float value. That will replace my default
            value for future evaluation of replacement individuals.
    
            Finally, a status quo inquiry is a call with no keywords
            set. I will determine if the replacements that occurred
            in the previous generation/iteration were enough to
            warrant maintaining the status quo, and then reset the
            record. You will receive a result of C{True} if the status
            quote should be maintained.

            The status quo should be maintained if several small
            improvements are made, or fewer larger ones, with the
            required number and/or size increasing for a larger
            population. For small populations where even a single
            improvement would be significant, the probability of
            status quo maintenance increases with smaller population
            and will sometimes happen even with no improvements for a
            given generation or iteration.

        Improvement Ratios
        ==================

            An I{rir} of 1 indicates that the successful challenger
            was better (i.e., lower) and not considered equivalent to
            that of the individual it replaced, and that its SSE was
            no better than 1.5x as good (2/3 as high) as the replaced
            individual's SSE. An I{rir} of 2 indicates that the
            challenger had an SSE between 1.5x and 2.5x better than
            (2/5 to 2/3 as high as) the individual it replaced.

            I don't give much weight to an I{rir} of 1. The
            improvement is pretty modest and could be as little as 1%
            (assuming C{Reporter.minDiff}=0.01, the default). An
            I{rir} of 2 gets five times as much weight as that.

            An I{rir} of 3 also gets disproportionately more weight,
            nearly twice as much as I{rir}=2. Beyond that, though, the
            weight scales in a nearly linear fashion. For example, an
            I{rir} of 9 adds just a little more than three times to
            the score (3.67x) as I{rir}=3 does.

            Here's a practical example, with a population of 100
            individuals: If you see 10 "1" characters on the screen
            for one iteration with other 90 being "X," your ratio
            score for that iteration will be 2.5. But if you see just
            one non-X individual with a "8" character, the score will
            be 7.25. That one amazing success story counts far more in
            a sea of failures than a bunch of marginal improvements,
            which is kind of how evolution works in real life. (See
            the literature around "hopeful monsters.")
        
        @keyword rir: A rounded improvement ratio obtained from a call
            to L{msgRatio}, where the numerator is the SSE of the
            individual that was replaced and the denominator is the
            SSE of its successful challenger.
        
        @see: L{report}, which calls this.
        """
        if sqs:
            self.statusQuoScore = sqs
            return
        if rir is None:
            # Inquiry call, initialize score to zero
            score = self.replacementScore
            self.replacementScore = 0
            if score is None:
                # This is the first time ever called, so of course
                # status quo should be maintained
                return True
            if score:
                # Positive score, return True if greater than status
                # quo threshold
                return score >= self.statusQuoScore
            if self.statusQuoScore < 1.0:
                # A second chance for small populations with status
                # quo thresholds < 1
                return self.statusQuoScore < np.random.random_sample()
            # No replacements were made at all, so of course no status quo
            return False
        # An adjustment call
        if rir and self.replacementScore is not None:
            # 1 has only 0.25 weight
            # 2 has 1.25, or 5x as much as 1
            # 3 has 2.25, or nearly 2x as much as 2
            self.replacementScore += (rir - 0.75)

    def report(self, iNew=None, iOld=None):
        """
        Provides a message via the log messenger about the supplied
        Individual, optionally with a comparison to another
        Individual.

        If no second individual is supplied, the comparison will be
        with the best individual thus far reported on.
        
        Gets the ratio from a call to my L{Reporter} instance, and
        does a call to L{replacement} with it if the new individual is
        better.
        """
        ratio = self.reporter(iNew, iOld)
        if ratio: self.replacement(ratio)

    def waitForReports(self):
        """
        Returns a C{Deferred} that fires when all reporter callbacks have
        finished.
        """
        if not self.running:
            return defer.succeed(None)
        return self.reporter.waitForCallbacks()
            
    def push(self, i):
        """
        Pushes the supplied L{Individual} I{i} onto my population and
        kicks out the worst individual there to make room.
        """
        kWorst, self.kBest = [
            self.iList.index(self.iSorted[k]) for k in (-1, 0)]
        self[kWorst] = i
        self._sortNeeded = True
    
    def sample(self, N, *exclude):
        """
        Returns a sample of I{N} indices from my population that are
        unique from each other and from any excluded indices supplied
        as additional arguments.
        """
        kRange = [k for k in range(self.Np) if k not in exclude]
        result = random.sample(kRange, N)
        if N == 1:
            return result[0]
        return result

    def individuals(self, *indices):
        """
        Immediately returns a list of the individuals at the specified
        integer index or indices.
        """
        if len(indices) == 1:
            return self.iList[indices[0]]
        return [self.iList[k] for k in indices]
    
    def lock(self, *indices):
        """
        Obtains the locks for individuals at the specified indices,
        submits a request to acquire them, and returns a C{Deferred}
        that fires when all of them have been acquired.

        Release the locks (as soon as possible) by calling L{release}
        with the indices that are locked.
        """
<<<<<<< HEAD
=======
        if self.spew:
            # NOT PYTHON 3 COMPATIBLE!
            print "\nLOCK", indices
>>>>>>> 304379f6
        dList = []
        for k in indices:
            if indices.count(k) > 1:
                raise ValueError(
                    "Requesting the same lock twice will result in deadlock!")
            dList.append(self.dLocks[k].acquire())
        return defer.DeferredList(dList).addErrback(oops)

    def release(self, *indices):
        """
        Releases any active lock for individuals at the specified index or
        indices.

        If no indices are supplied, releases all active locks. (This
        is for aborting only.)
        """
        def spew():
            # NOT PYTHON 3 COMPATIBLE!
            print "\nRELEASING",
            for k in indices:
                dLock = self.dLocks[k]
                if dLock.locked:
                    print self.dLocks.index(dLock),
            stillLocked = ", ".join(
                    [str(k) for k, x in enumerate(self.dLocks) \
                     if x.locked and k not in indices])
            if not stillLocked:
                stillLocked = "--"
            print sub("\nStill locked: {}", stillLocked)
        
        def tryRelease(dLock):
            if dLock.locked:
                dLock.release()
<<<<<<< HEAD
            
        if indices:
            for k in indices:
                tryRelease(self.dLocks[k])
            return
        for dLock in self.dLocks:
            tryRelease(dLock)
=======

        if not indices:
            indices = range(len(self.dLocks))
        if self.spew: spew()
        for k in indices:
            tryRelease(self.dLocks[k])
>>>>>>> 304379f6

    def best(self):
        """
        Returns my best individual, or C{None} if I have no individuals yet.
        """
        if self.iSorted:
            return self.iSorted[0]<|MERGE_RESOLUTION|>--- conflicted
+++ resolved
@@ -1020,12 +1020,9 @@
         Release the locks (as soon as possible) by calling L{release}
         with the indices that are locked.
         """
-<<<<<<< HEAD
-=======
         if self.spew:
             # NOT PYTHON 3 COMPATIBLE!
             print "\nLOCK", indices
->>>>>>> 304379f6
         dList = []
         for k in indices:
             if indices.count(k) > 1:
@@ -1059,22 +1056,12 @@
         def tryRelease(dLock):
             if dLock.locked:
                 dLock.release()
-<<<<<<< HEAD
-            
-        if indices:
-            for k in indices:
-                tryRelease(self.dLocks[k])
-            return
-        for dLock in self.dLocks:
-            tryRelease(dLock)
-=======
 
         if not indices:
             indices = range(len(self.dLocks))
         if self.spew: spew()
         for k in indices:
             tryRelease(self.dLocks[k])
->>>>>>> 304379f6
 
     def best(self):
         """
